--- conflicted
+++ resolved
@@ -78,16 +78,9 @@
                               f"but the cog module {full_cog} could not be found!")
                     embed.description = f"Invalid cog: {cog}\n\nCould not find cog module {full_cog}"
                 except Exception as e:
-<<<<<<< HEAD
                     log.exception(f"{ctx.author} requested we load the '{cog}' cog, "
                               "but the loading failed")
-                    embed.description = f"Failed to load cog: {cog}\n\n```{e}```"
-=======
-                    log.error(f"{ctx.author} requested we load the '{cog}' cog, "
-                              "but the loading failed with the following error: \n"
-                              f"**{e.__class__.__name__}: {e}**")
                     embed.description = f"Failed to load cog: {cog}\n\n{e.__class__.__name__}: {e}"
->>>>>>> aeb3bfa9
                 else:
                     log.debug(f"{ctx.author} requested we load the '{cog}' cog. Cog loaded!")
                     embed.description = f"Cog loaded: {cog}"
